import numpy as np
import numba

# The window function


@numba.njit(nogil=True)
def window_at_index(token_sequence, window_size, ind, reverse=False):
    if reverse:
        return np.flip(token_sequence[max(ind - window_size, 0) : ind])
    return token_sequence[ind + 1 : min(ind + window_size + 1, len(token_sequence))]


# Window width functions


@numba.njit(nogil=True)
def variable_window_radii(
    window_size, token_frequency, mask_index=None, power=0.75,
):
    radii = np.power(token_frequency, power - 1)
    radii /= np.sum(radii * token_frequency)
    radii = np.append(radii, min(radii))
    if mask_index is not None:
        radii[mask_index] = 0.0
    result = radii * window_size
    result[(result > 0) * (result < 1)] = 1.0
    np.round(result, 0, result)
    return result.astype(np.int64)


@numba.njit(nogil=True)
def fixed_window_radii(window_size, token_frequency, mask_index=None):
    radii = np.repeat(window_size, len(token_frequency) + 1)
    if mask_index is not None:
        radii[mask_index] = 0.0
    return radii


# Kernel functions


@numba.njit(nogil=True)
def flat_kernel(window, mask_index=None, normalize=False, offset=0):
    result = np.ones(len(window), dtype=np.float64)
    if mask_index is not None:
        result[window == mask_index] = 0.0
    result[0 : min(offset, len(result))] = 0
    if normalize:
        temp = result.sum()
        if temp > 0:
            result /= temp
<<<<<<< HEAD
    return result
=======
    return result.astype(np.float32)


@numba.njit(nogil=True)
def triangle_kernel(
    window, window_size, mask_index=None, normalized=False, offset=0,
):
    start = max(window_size, len(window))
    stop = window_size - len(window)
    result = np.arange(start, stop, -1).astype(np.float32)
    result[0 : min(offset, len(result))] = 0
    if mask_index is not None:
        result[window == mask_index] = 0.0
    if normalized:
        temp = result.sum()
        if temp > 0:
            result /= temp
    return result.astype(np.float32)
>>>>>>> 1e5176a1


@numba.njit(nogil=True)
def harmonic_kernel(window, mask_index=None, normalize=False, offset=0):
    result = 1.0 / np.arange(1, len(window) + 1)
    if mask_index is not None:
        result[window == mask_index] = 0.0
    result[0 : min(offset, len(result))] = 0
    if normalize:
        temp = result.sum()
        if temp > 0:
            result /= temp
    return result


@numba.njit(nogil=True)
<<<<<<< HEAD
def geometric_kernel(
    window,
    mask_index=None,
    normalize=False,
    offset=0,
    power=0.9,
=======
def negative_binomial_kernel(
    window, window_size, mask_index=None, normalize=False, offset=0, power=0.9,
>>>>>>> 1e5176a1
):
    result = (power ** np.arange(0, len(window)))

    if mask_index is not None:
        result[window == mask_index] = 0.0
    result[0 : min(offset, len(result))] = 0
    if normalize:
        temp = result.sum()
        if temp > 0:
            result /= temp
    return result


@numba.njit(nogil=True)
def update_kernel(
<<<<<<< HEAD
    window,
    kernel,
    mask_index,
    normalize,
=======
    window, kernel, mask_index=None, normalize=False,
>>>>>>> 1e5176a1
):
    result = kernel[: len(window)].astype(np.float64)
    if mask_index is not None:
        result[window == mask_index] = 0
    if normalize:
        temp = result.sum()
        if temp > 0:
            result /= temp
    return result


# Parameter lists

_WINDOW_FUNCTIONS = {
    "variable": variable_window_radii,
    "fixed": fixed_window_radii,
}

_KERNEL_FUNCTIONS = {
    "flat": flat_kernel,
    "harmonic": harmonic_kernel,
    "geometric": geometric_kernel,
}<|MERGE_RESOLUTION|>--- conflicted
+++ resolved
@@ -50,28 +50,7 @@
         temp = result.sum()
         if temp > 0:
             result /= temp
-<<<<<<< HEAD
     return result
-=======
-    return result.astype(np.float32)
-
-
-@numba.njit(nogil=True)
-def triangle_kernel(
-    window, window_size, mask_index=None, normalized=False, offset=0,
-):
-    start = max(window_size, len(window))
-    stop = window_size - len(window)
-    result = np.arange(start, stop, -1).astype(np.float32)
-    result[0 : min(offset, len(result))] = 0
-    if mask_index is not None:
-        result[window == mask_index] = 0.0
-    if normalized:
-        temp = result.sum()
-        if temp > 0:
-            result /= temp
-    return result.astype(np.float32)
->>>>>>> 1e5176a1
 
 
 @numba.njit(nogil=True)
@@ -88,17 +67,12 @@
 
 
 @numba.njit(nogil=True)
-<<<<<<< HEAD
 def geometric_kernel(
     window,
     mask_index=None,
     normalize=False,
     offset=0,
     power=0.9,
-=======
-def negative_binomial_kernel(
-    window, window_size, mask_index=None, normalize=False, offset=0, power=0.9,
->>>>>>> 1e5176a1
 ):
     result = (power ** np.arange(0, len(window)))
 
@@ -114,14 +88,10 @@
 
 @numba.njit(nogil=True)
 def update_kernel(
-<<<<<<< HEAD
     window,
     kernel,
     mask_index,
     normalize,
-=======
-    window, kernel, mask_index=None, normalize=False,
->>>>>>> 1e5176a1
 ):
     result = kernel[: len(window)].astype(np.float64)
     if mask_index is not None:
