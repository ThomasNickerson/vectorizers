"""
This is a module to be used as a reference for building other modules
"""
import numpy as np
import numba

from sklearn.base import BaseEstimator, TransformerMixin
<<<<<<< HEAD
import itertools
import pandas as pd
from sklearn.utils.validation import check_X_y, check_array, check_is_fitted
from sklearn.feature_extraction.text import CountVectorizer
=======
from sklearn.utils.validation import (
    check_X_y,
    check_array,
    check_is_fitted,
    check_random_state,
)
from sklearn.metrics import pairwise_distances
from sklearn.mixture import GaussianMixture
from sklearn.preprocessing import normalize

>>>>>>> c1552814
from collections import defaultdict
import scipy.linalg
import scipy.stats
import scipy.sparse
from typing import Union, Sequence, AnyStr

<<<<<<< HEAD
from .utils import flatten
=======
from vectorizers.utils import (
    flatten,
    vectorize_diagram,
    pairwise_gaussian_ground_distance,
)
import vectorizers.distances as distances
>>>>>>> c1552814


@numba.njit(nogil=True)
def construct_token_dictionary_and_frequency(token_sequence, token_dictionary=None):
    n_tokens = len(token_sequence)
    if token_dictionary is None:
        unique_tokens = sorted(list(set(token_sequence)))
        token_dictionary = dict(zip(unique_tokens, range(len(unique_tokens))))

    index_list = [
        token_dictionary[token] for token in token_sequence if token in token_dictionary
    ]
    token_counts = np.bincount(index_list).astype(np.float32)

    token_frequency = token_counts / n_tokens

    return token_dictionary, token_frequency, n_tokens


@numba.njit(nogil=True)
def prune_token_dictionary(
    token_dictionary,
    token_frequencies,
    ignored_tokens=None,
    min_frequency=0.0,
    max_frequency=1.0,
):

    if ignored_tokens is not None:
        tokens_to_prune = set(ignored_tokens)
    else:
        tokens_to_prune = set([])

    reverse_vocabulary = {index: word for word, index in token_dictionary.items()}

    infrequent_tokens = np.where(token_frequencies <= min_frequency)[0]
    frequent_tokens = np.where(token_frequencies >= max_frequency)[0]

    tokens_to_prune.update({reverse_vocabulary[i] for i in infrequent_tokens})
    tokens_to_prune.update({reverse_vocabulary[i] for i in frequent_tokens})

    vocab_tokens = [token for token in token_dictionary if token not in tokens_to_prune]
    new_vocabulary = dict(zip(vocab_tokens, range(len(vocab_tokens))))
    new_token_frequency = np.array(
        [token_frequencies[token_dictionary[token]] for token in new_vocabulary]
    )

    return new_vocabulary, new_token_frequency


@numba.njit(nogil=True)
def preprocess_token_sequences(
    token_sequences,
    token_dictionary=None,
    min_occurrences=None,
    max_occurrences=None,
    min_frequency=None,
    max_frequency=None,
    ignored_tokens=None,
):
    flat_sequence = flatten(token_sequences)

    # Get vocabulary and word frequencies
    (
        token_dictonary,
        token_frequencies,
        total_tokens,
    ) = construct_token_dictionary_and_frequency(flat_sequence, token_dictionary)

    if min_occurrences is None:
        if min_frequency is None:
            min_frequency = 0.0
    else:
        if min_frequency is not None:
            assert min_occurrences / total_tokens == min_frequency
        else:
            min_frequency = min_occurrences / total_tokens

    if max_occurrences is None:
        if max_frequency is None:
            max_frequency = 1.0
    else:
        if max_frequency is not None:
            assert max_occurrences / total_tokens == max_frequency
        else:
            max_frequency = min(1.0, max_occurrences / total_tokens)

    token_dictionary, token_frequencies = prune_token_dictionary(
        token_dictionary,
        token_frequencies,
        ignored_tokens=ignored_tokens,
        min_frequency=min_frequency,
        max_frequency=max_frequency,
    )

    result_sequences = [
        np.array(
            [token_dictionary[token] for token in sequence if token in token_dictionary]
        )
        for sequence in token_sequences
    ]

    return result_sequences, token_dictionary, token_frequencies


@numba.njit(nogil=True)
def information_window(token_sequence, desired_entropy, token_frequency):
    result = []

    for i in range(len(token_sequence)):
        counter = 0
        current_entropy = 0.0

        for j in range(i + 1, len(token_sequence)):
            current_entropy -= np.log(token_frequency[int(token_sequence[j])])
            counter += 1
            if current_entropy >= desired_entropy:
                break

        result.append(token_sequence[i + 1 : i + 1 + counter])

    return result


@numba.njit(nogil=True)
def fixed_window(token_sequence, window_size):
    result = []

    for i in range(len(token_sequence)):
        result.append(token_sequence[i + 1 : i + window_size + 1])

    return result


@numba.njit(nogil=True)
def flat_kernel(window):
    return np.ones(len(window), dtype=np.float32)


@numba.njit(nogil=True)
def triangle_kernel(window, window_size):
    start = max(window_size, len(window))
    stop = window_size - len(window)
    return np.arange(start, stop, -1).astype(np.float32)


@numba.njit(nogil=True)
def harmonic_kernel(window):
    result = np.arange(1, len(window) + 1).astype(np.float32)
    return 1.0 / result


@numba.njit(nogil=True)
def build_skip_grams(
    token_sequence, window_function, kernel_function, window_args, kernel_args
):
    original_tokens = token_sequence
    n_original_tokens = len(original_tokens)

    if n_original_tokens < 2:
        return np.zeros((1, 3), dtype=np.float32)

    windows = window_function(token_sequence, *window_args)

    new_tokens = np.empty(
        (np.sum(np.array([len(w) for w in windows])), 3), dtype=np.float32
    )
    new_token_count = 0

    for i in range(n_original_tokens):
        head_token = original_tokens[i]
        window = windows[i]
        weights = kernel_function(window, *kernel_args)

        for j in range(len(window)):
            new_tokens[new_token_count, 0] = numba.types.float32(head_token)
            new_tokens[new_token_count, 1] = numba.types.float32(window[j])
            new_tokens[new_token_count, 2] = weights[j]
            new_token_count += 1

    return new_tokens


@numba.njit(nogil=True)
def skip_grams_matrix_coo_data(
    list_of_token_sequences,
    window_function,
    kernel_function,
    window_args,
    kernel_args,
    n_tokens,
):
    result_row = [numba.types.int32(0) for i in range(0)]
    result_col = [numba.types.int32(0) for i in range(0)]
    result_data = [numba.types.float32(0) for i in range(0)]

    for row_idx in range(len(list_of_token_sequences)):
        skip_gram_data = build_skip_grams(
            list_of_token_sequences[row_idx],
            window_function,
            kernel_function,
            window_args,
            kernel_args,
        )
        for skip_gram in skip_gram_data:
            result_row.append(row_idx)
            result_col.append(
                numba.types.int32(skip_gram[0]) * n_tokens
                + numba.types.int32(skip_gram[1])
            )
            result_data.append(skip_gram[2])

    return np.array(result_row), np.array(result_col), np.array(result_data)


@numba.njit(nogil=True, parallel=True)
def sequence_skip_grams(
    token_sequences, window_function, kernel_function, window_args, kernel_args
):
    skip_grams_per_sequence = [
        build_skip_grams(
            token_sequence, window_function, kernel_function, window_args, kernel_args
        )
        for token_sequence in token_sequences
    ]
    return np.vstack(skip_grams_per_sequence)


def token_cooccurence_matrix(
    token_sequences,
    window_function=fixed_window,
    kernel_function=flat_kernel,
    window_args=(5,),
    kernel_args=(),
    token_dictionary=None,
    symmetrize=False,
):

    raw_coo_data = sequence_skip_grams(
        token_sequences, window_function, kernel_function, window_args, kernel_args
    )
    cooccurrence_matrix = scipy.sparse.coo_matrix(
        (
            raw_coo_data.T[2],
            (raw_coo_data.T[0].astype(np.int64), raw_coo_data.T[1].astype(np.int64)),
        ),
        dtype=np.float32,
    )
    if symmetrize:
        cooccurrence_matrix = cooccurrence_matrix + cooccurrence_matrix.transpose()

    index_dictionary = {index: token for token, index in token_dictionary.items()}

    return cooccurrence_matrix.tocsr(), token_dictionary, index_dictionary


@numba.njit(nogil=True)
def ngrams_of(sequence, ngram_size, ngram_behaviour="exact"):
    result = []
    for i in range(len(sequence)):
        if ngram_behaviour == "exact":
            if i + ngram_size <= len(sequence):
                result.append(sequence[i : i + ngram_size])
        elif ngram_behaviour == "subgrams":
            for j in range(1, ngram_size + 1):
                if i + j <= len(sequence):
                    result.append(sequence[i : i + j])
        else:
            raise ValueError("Unrecognized ngram_behaviour!")
    return result


class TokenCooccurrenceVectorizer(BaseEstimator, TransformerMixin):
    """Given a sequence, or list of sequences of tokens, produce a
    co-occurrence count matrix of tokens. If passed a single sequence of tokens it
    will use windows to determine co-occurrence. If passed a list of sequences of
    tokens it will use windows within each sequence in the list -- with windows not
    extending beyond the boundaries imposed by the individual sequences in the list."""

    def __init__(
        self,
        token_dictionary=None,
        min_occurrences=None,
        max_occurrences=None,
        min_frequency=None,
        max_frequency=None,
        ignored_tokens=None,
        window_function=fixed_window,
        kernel_function=flat_kernel,
        window_args=(5,),
        kernel_args=(),
        symmetrize=False,
    ):
        self.token_dictionary = token_dictionary
        self.min_occurrences = min_occurrences
        self.min_frequency = min_frequency
        self.max_occurrences = max_occurrences
        self.max_frequency = max_frequency
        self.ignored_tokens = ignored_tokens

        self.window_function = window_function
        self.kernel_function = kernel_function
        self.window_args = window_args
        self.kernel_args = kernel_args

        self.symmetrize = symmetrize

    def fit_transform(self, X, y=None, **fit_params):

        (
            token_sequences,
            self.token_dictionary_,
            self.token_frequencies_,
        ) = preprocess_token_sequences(
            X,
            self.token_dictionary,
            min_occurrences=self.min_occurrences,
            max_occurrences=self.max_occurrences,
            min_frequency=self.min_frequency,
            max_frequency=self.max_frequency,
            ignored_tokens=self.ignored_tokens,
        )
        if self.window_function is information_window:
            window_args = (*self.window_args, self.token_frequencies_)
        else:
            window_args = self.window_args

        (
            self.cooccurrences_,
            self.token_dictionary_,
            self.index_dictionary_,
        ) = token_cooccurence_matrix(
            X,
            window_function=self.window_function,
            kernel_function=self.kernel_function,
            window_args=window_args,
            kernel_args=self.kernel_args,
            symmetrize=self.symmetrize,
        )

        self.metric_ = distances.sparse_hellinger

        return self.cooccurrences_

    def fit(self, X, y=None, **fit_params):
        self.fit_transform(X, y)
        return self


class DistributionVectorizer(BaseEstimator, TransformerMixin):
    def __init__(
        self, n_components=20, random_state=None,
    ):
        self.n_components = n_components
        self.random_state = random_state

    def _validate_params(self):
        if (
            not np.issubdtype(type(self.n_components), np.integer)
            or self.n_components < 2
        ):
            raise ValueError(
                "n_components must be and integer greater than or equal " "to 2."
            )

    def fit(self, X, y=None, **fit_params):
        random_state = check_random_state(self.random_state)
        self._validate_params()

        combined_data = np.vstack(X)
        combined_data = check_array(combined_data)

        self.mixture_model_ = GaussianMixture(
            n_components=self.n_components, random_state=random_state
        )
        self.mixture_model_.fit(combined_data)
        self.ground_distance_ = pairwise_gaussian_ground_distance(
            self.mixture_model_.means_, self.mixture_model_.covariances_,
        )
        self.metric_ = distances.hellinger

    def transform(self, X):
        check_is_fitted(self, ["mixture_model_", "ground_distance_"])
        result = np.vstack(
            [vectorize_diagram(diagram, self.mixture_model_) for diagram in X]
        )
        return result

    def fit_transform(self, X, y=None, **fit_params):
        self.fit(X, y, **fit_params)
        return np.vstack(
            [vectorize_diagram(diagram, self.mixture_model_) for diagram in X]
        )

def find_bin_boundaries(flat, n_bins):
    """
    Only uniform distribution is currently implemented.
    TODO: Implement Normal
    :param flat: an iterable.
    :param n_bins:
    :return:
    """
    flat.sort()
    flat_csum = np.cumsum(flat)
    bin_range = flat_csum[-1]/n_bins
    bin_indices = [0]
    for i in range(1, len(flat_csum)):
        if( (flat_csum[i]>=bin_range*len(bin_indices)) & (flat[i] > flat[bin_indices[-1]]) ):
            bin_indices.append(i)
    bin_values= np.array(flat,dtype=float)[bin_indices]
    return bin_values

def expand_boundaries(my_interval_index, absolute_range):
    """
    expands the outer bind on a pandas IntervalIndex to encompase the range specified by the 2-tuple absolute_range
    :param my_interval_index:
    :param absolute_range: 2tuple (min_value, max_value)
    :return: a pandas IntervalIndex
    """
    interval_list = my_interval_index.to_list()
    #Check if the left boundary needs expanding
    if interval_list[0].left>absolute_range[0]:
        interval_list[0] = pd.Interval(left=absolute_range[0],
                                       right=interval_list[0].right)
    #Check if the right boundary needs expanding
    last = len(interval_list)-1
    if interval_list[last].right<absolute_range[1]:
        interval_list[last] = pd.Interval(left=interval_list[last].left,
                                       right=absolute_range[1])
    return pd.IntervalIndex(interval_list)


def add_outier_bins(my_interval_index, absolute_range):
    """
    Appends extra bins to either side our our interval index if appropriate.
    That only occurs if the absolute_range is wider than the observed range in your training data.
    :param my_interval_index:
    :param absolute_range:
    :return:
    """
    interval_list = my_interval_index.to_list()
    # Check if the left boundary needs expanding
    if interval_list[0].left > absolute_range[0]:
        left_outlier = pd.Interval(left=absolute_range[0],
                                   right=interval_list[0].left)
        interval_list.insert(0, left_outlier)

    last = len(interval_list) - 1
    if interval_list[last].right < absolute_range[1]:
        right_outlier = pd.Interval(left=interval_list[last].right,
                                    right=absolute_range[1])
        interval_list.append(right_outlier)
    return pd.IntervalIndex(interval_list)


class HistogramVectorizer(BaseEstimator, TransformerMixin):
    """Convert a time series of binary events into a histogram of
    event occurrences over a time frame. If the data has explicit time stamps
    it can be aggregated over hour of day, day of week, day of month, day of year
    , week of year or month of year."""
    #TODO: time stamps, generic groupby
    def __init__(self,
                 n_bins,
                 strategy='uniform',
                 ground_distance='euclidean',
                 absolute_range=(-np.inf, np.inf),
                 outlier_bins=False):
        """
        :param n_bins: int or array-like, shape (n_features,) (default=5)
            The number of bins to produce. Raises ValueError if n_bins < 2.
        :param strategy: {‘uniform’, ‘quantile’, 'gmm'}, (default=’quantile’)
        :param ground_distance: {'euclidean'}
            The distance to induce between bins.
        :param absolute_range: (minimum_value_possible, maximum_value_possible) (default=(-np.inf, np.inf))
            By default values outside of training data range are included in the extremal bins.
            You can specify these values if you know something about your values (e.g. (0, np.inf) )
        :param outlier_bins: binary (default=False) should I add extra bins to catch values outside of your training
            data where appropriate?
        """
        self._n_bins = n_bins
        self._strategy = strategy
        self._ground_distance = ground_distance
        self._absolute_range= absolute_range
        self._outlier_bins = outlier_bins

    def fit(self, data):
        """
        Learns the histogram bins.
        Still need to check switch.
        :param data:
        :return:
        """
        flat = flatten(data)
        flat = list(filter(lambda n: n>self._absolute_range[0] and n<self._absolute_range[1], flat))
        if (self._strategy=='uniform'):
            self.bin_intervals_ = pd.interval_range(start=np.min(flat), end=np.max(flat), periods=self._n_bins)
        if (self._strategy=='quantile'):
            self.bin_intervals_ = pd.IntervalIndex.from_breaks(find_bin_boundaries(flat, self._n_bins))
        if (self._strategy=='gmm'):
            raise NotImplementedError('Sorry Guassian Mixture model distribution not yet implemented')
        if(self._outlier_bins==True):
            self.bin_intervals_ = add_outier_bins(self.bin_intervals_, self._absolute_range)
        else:
            self.bin_intervals_ = expand_boundaries(self.bin_intervals_, self._absolute_range)
    #    if (len(self._model) != self._n_bins):
    #        print("Warning: Could not find sufficient number of bins. Making do.")
        return self

    def vector_transform(self, vector):
        """
        Applies the transform to a single row of the data.
        """
        return pd.cut(vector, self.bin_intervals_).value_counts()

    def transform(self, data):
        """
        Apply binning to a full data set returning an nparray.
        """
        my_matrix = np.ndarray((len(data), len(self.bin_intervals_)))
        for i, seq in enumerate(data):
            my_matrix[i, :] = self.vector_transform(seq).values
        return my_matrix

    # Need a pandas group by time of day, etc... function

    pass


class SkipgramVectorizer(BaseEstimator, TransformerMixin):
    def __init__(
        self,
        token_dictionary=None,
        min_occurrences=None,
        max_occurrences=None,
        min_frequency=None,
        max_frequency=None,
        ignored_tokens=None,
        window_function=fixed_window,
        kernel_function=flat_kernel,
        window_args=(5,),
        kernel_args=(),
    ):
        self.token_dictionary = token_dictionary
        self.min_occurrences = min_occurrences
        self.min_frequency = min_frequency
        self.max_occurrences = max_occurrences
        self.max_frequency = max_frequency
        self.ignored_tokens = ignored_tokens

        self.window_function = window_function
        self.kernel_function = kernel_function
        self.window_args = window_args
        self.kernel_args = kernel_args

    def fit(self, X, y=None, **fit_params):
        (
            token_sequences,
            self.token_dictionary_,
            self.token_frequencies_,
        ) = preprocess_token_sequences(
            X,
            self.token_dictionary,
            min_occurrences=self.min_occurrences,
            max_occurrences=self.max_occurrences,
            min_frequency=self.min_frequency,
            max_frequency=self.max_frequency,
            ignored_tokens=self.ignored_tokens,
        )

        n_tokens = len(self.token_dictionary_)
        index_dictionary = {
            index: token for token, index in self.token_dictionary_.items()
        }

        row, col, data = skip_grams_matrix_coo_data(
            X,
            self.window_function,
            self.kernel_function,
            self.window_args,
            self.kernel_args,
            n_tokens,
        )

        base_matrix = scipy.sparse.coo_matrix((data, (row, col)))
        column_sums = np.array(base_matrix.sum(axis=0))[0]
        self._column_is_kept = column_sums > 0
        self._kept_columns = np.where(self._column_is_kept)[0]

        self.skipgram_dictionary_ = {}
        for i in range(self._kept_columns.shape[0]):
            raw_val = self._kept_columns[i]
            first_token = index_dictionary[raw_val // n_tokens]
            second_token = index_dictionary[raw_val % n_tokens]
            self.skipgram_dictionary_[(first_token, second_token)] = i

        self._train_matrix = base_matrix[:, self._column_is_kept]
        self.metric_ = distances.sparse_hellinger
        return self

    def fit_transform(self, X, y=None, **fit_params):
        self.fit(self, X, y, **fit_params)
        return self._train_matrix

    def transform(self, X):
        (token_sequences, _, _,) = preprocess_token_sequences(
            X, self.token_dictionary_, ignored_tokens=self.ignored_tokens,
        )

        n_tokens = len(self.token_dictionary_)

        row, col, data = skip_grams_matrix_coo_data(
            X,
            self.window_function,
            self.kernel_function,
            self.window_args,
            self.kernel_args,
            n_tokens,
        )

        base_matrix = scipy.sparse.coo_matrix((data, (row, col)))
        result = base_matrix[:, self._column_is_kept]

        return result


class NgramVectorizer(BaseEstimator, TransformerMixin):
    def __init__(
        self, ngram_size=2, ngram_behaviour="exact", ngram_dictionary=None,
    ):
        self.ngram_size = ngram_size
        self.ngram_behaviour = ngram_behaviour
        self.ngram_dictionary = ngram_dictionary

    def fit(self, X, y=None, **fit_params):
        if self.ngram_dictionary is not None:
            self.ngram_dictionary_ = self.ngram_dictionary
        else:
            self.ngram_dictionary_ = defaultdict
            self.ngram_dictionary_.default_factory = self.ngram_dictionary_.__len__

        indptr = [0]
        indices = []
        data = []
        for sequence in X:
            counter = {}
            for gram in ngrams_of(sequence, self.ngram_size, self.ngram_behaviour):
                try:
                    col_index = self.ngram_dictionary_[gram]
                    if col_index in counter:
                        counter[col_index] += 1
                    else:
                        counter[col_index] = 1
                except KeyError:
                    # Out of predefined ngrams; drop
                    continue

            indptr.append(indptr[-1] + len(counter))
            indices.extend(counter.keys())
            data.extend(counter.values())

        # Remove defaultdict behavior
        self.ngram_dictionary_ = dict(self.ngram_dictionary_)

        if indptr[-1] > np.iinfo(np.int32).max:  # = 2**31 - 1
            indices_dtype = np.int64
        else:
            indices_dtype = np.int32
        indices = np.asarray(indices, dtype=indices_dtype)
        indptr = np.asarray(indptr, dtype=indices_dtype)
        data = np.frombuffer(data, dtype=np.intc)

        self._train_matrix = scipy.sparse.csr_matrix(
            (data, indices, indptr),
            shape=(len(indptr) - 1, len(self.ngram_dictionary_)),
            dtype=self.dtype,
        )
        self._train_matrix.sort_indices()

        return self

    def fit_transform(self, X, y=None, **fit_params):
        self.fit(X, y, **fit_params)
        return self._train_matrix

    def transform(self, X):
        indptr = [0]
        indices = []
        data = []
        for sequence in X:
            counter = {}
            for gram in ngrams_of(sequence, self.ngram_size, self.ngram_behaviour):
                try:
                    col_index = self.ngram_dictionary_[gram]
                    if col_index in counter:
                        counter[col_index] += 1
                    else:
                        counter[col_index] = 1
                except KeyError:
                    # Out of predefined ngrams; drop
                    continue

            indptr.append(indptr[-1] + len(counter))
            indices.extend(counter.keys())
            data.extend(counter.values())

        if indptr[-1] > np.iinfo(np.int32).max:  # = 2**31 - 1
            indices_dtype = np.int64
        else:
            indices_dtype = np.int32
        indices = np.asarray(indices, dtype=indices_dtype)
        indptr = np.asarray(indptr, dtype=indices_dtype)
        data = np.frombuffer(data, dtype=np.intc)

        result = scipy.sparse.csr_matrix(
            (data, indices, indptr),
            shape=(len(indptr) - 1, len(self.ngram_dictionary_)),
            dtype=self.dtype,
        )
        result.sort_indices()

        return result


class KDEVectorizer(BaseEstimator, TransformerMixin):
    pass


class ProductDistributionVectorizer(BaseEstimator, TransformerMixin):
    pass


class Wasserstein1DHistogramTransformer(BaseEstimator, TransformerMixin):
    pass


class SequentialDifferenceTransformer(BaseEstimator, TransformerMixin):
    pass
<|MERGE_RESOLUTION|>--- conflicted
+++ resolved
@@ -5,12 +5,8 @@
 import numba
 
 from sklearn.base import BaseEstimator, TransformerMixin
-<<<<<<< HEAD
 import itertools
 import pandas as pd
-from sklearn.utils.validation import check_X_y, check_array, check_is_fitted
-from sklearn.feature_extraction.text import CountVectorizer
-=======
 from sklearn.utils.validation import (
     check_X_y,
     check_array,
@@ -21,23 +17,18 @@
 from sklearn.mixture import GaussianMixture
 from sklearn.preprocessing import normalize
 
->>>>>>> c1552814
 from collections import defaultdict
 import scipy.linalg
 import scipy.stats
 import scipy.sparse
 from typing import Union, Sequence, AnyStr
 
-<<<<<<< HEAD
-from .utils import flatten
-=======
-from vectorizers.utils import (
+from .utils import (
     flatten,
     vectorize_diagram,
     pairwise_gaussian_ground_distance,
 )
-import vectorizers.distances as distances
->>>>>>> c1552814
+import .distances as distances
 
 
 @numba.njit(nogil=True)
